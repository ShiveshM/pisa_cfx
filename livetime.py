--- conflicted
+++ resolved
@@ -90,11 +90,6 @@
     fe = zip(*mean_perpe)
     print fe
 
-<<<<<<< HEAD
-    outname = 'test'
-
-=======
->>>>>>> 7cc49ee8
     import matplotlib as mpl
     # headless mode
     mpl.use('Agg')
